# Copyright (C) 2021-2024 Université Gustave Eiffel.
# This file is part of the EasyFEA project.
# EasyFEA is distributed under the terms of the GNU General Public License v3 or later, see LICENSE.txt and CREDITS.md for more information.

from abc import ABC, abstractmethod
from typing import Union

# utilities
from .. import np
# others
from ..Geoms import As_Coordinates
from ._utils import (_IModel, ModelType,
                     Reshape_variable, Heterogeneous_Array,
                     Tensor_Product,
                     KelvinMandel_Matrix, Project_Kelvin,
                     Result_in_Strain_or_Stress_field,
                     Get_Pmat, Apply_Pmat)

# ----------------------------------------------
# Elasticity
# ----------------------------------------------

class _Elas(_IModel, ABC):
    """Elastic class model.\n
    Elas_Isot, Elas_IsotTrans and Elas_Anisot inherit from _Elas class.
    """
    def __init__(self, dim: int, thickness: float, planeStress: bool):
        
        self.__dim = dim

        if dim == 2:
            assert thickness > 0 , "Must be greater than 0"
            self.__thickness = thickness

        self.__planeStress = planeStress if dim == 2 else False
        """2D simplification type"""

        self.useNumba = False

    @property
    def modelType(self) -> ModelType:
        return ModelType.elastic

    @property
    def dim(self) -> int:
        return self.__dim

    @property
    def thickness(self) -> float:
        if self.__dim == 2:
            return self.__thickness
        else:
            return 1.0

    @property
    def planeStress(self) -> bool:
        """the model uses plane stress simplification"""
        return self.__planeStress
    
    @planeStress.setter
    def planeStress(self, value: bool) -> None:
        if isinstance(value, bool):
            if self.__planeStress != value:
                self.Need_Update()
            self.__planeStress = value

    @property
    def simplification(self) -> str:
        """simplification used for the model"""
        if self.__dim == 2:
            return "Plane Stress" if self.planeStress else "Plane Strain"
        else:
            return "3D"

    @abstractmethod
    def _Update(self) -> None:
        """Updates the constitutives laws by updating the C stiffness and S compliance matrices. in Kelvin Mandel notation"""
        pass

    # Model
    @staticmethod
    def Available_Laws():
        laws = [Elas_Isot, Elas_IsotTrans, Elas_Anisot]
        return laws

    @property
    def coef(self) -> float:
        """kelvin mandel coef -> sqrt(2)"""
        return np.sqrt(2)

    @property
    def C(self) -> np.ndarray:
        """Stifness matrix in Kelvin Mandel notation such that:\n
        In 2D: C -> C: Epsilon = Sigma [Sxx, Syy, sqrt(2)*Sxy]\n
        In 3D: C -> C: Epsilon = Sigma [Sxx, Syy, Szz, sqrt(2)*Syz, sqrt(2)*Sxz, sqrt(2)*Sxy].\n
        (Lame's law)
        """
        if self.needUpdate:
            self._Update()
            self.Need_Update(False)
        return self.__C.copy()

    @C.setter
    def C(self, array: np.ndarray):
        assert isinstance(array, np.ndarray), "must be an array"
        shape = (3, 3) if self.dim == 2 else (6, 6)
        assert array.shape[-2:] == shape, f"With dim = {self.dim} array must be a {shape} matrix"
        self.__C = array

    @property
    def isHeterogeneous(self) -> bool:
        return len(self.C.shape) > 2

    @property
    def S(self) -> np.ndarray:
        """Compliance matrix in Kelvin Mandel notation such that:\n
        In 2D: S -> S : Sigma = Epsilon [Exx, Eyy, sqrt(2)*Exy]\n
        In 3D: S -> S: Sigma = Epsilon [Exx, Eyy, Ezz, sqrt(2)*Eyz, sqrt(2)*Exz, sqrt(2)*Exy].\n
        (Hooke's law)
        """
        if self.needUpdate:
            self._Update()
            self.Need_Update(False)
        return self.__S.copy()
    
    @S.setter
    def S(self, array: np.ndarray):
        assert isinstance(array, np.ndarray), "must be an array"
        shape = (3, 3) if self.dim == 2 else (6, 6)
        assert array.shape[-2:] == shape, f"With dim = {self.dim} array must be a {shape} matrix"
        self.__S = array

    @abstractmethod
    def Walpole_Decomposition(self) -> tuple[np.ndarray, np.ndarray]:
        """Walpole's decomposition in Kelvin Mandel notation such that:\n
        C = sum(ci * Ei).\n        
        returns ci, Ei"""
        return np.array([]), np.array([])

# ----------------------------------------------
# Isotropic
# ----------------------------------------------

class Elas_Isot(_Elas):
    """Isotropic Linear Elastic class."""

    def __str__(self) -> str:
        text = f"{type(self).__name__}:"
        text += f"\nE = {self.E:.2e}, v = {self.v}"
        if self.__dim == 2:
            text += f"\nplaneStress = {self.planeStress}"
            text += f"\nthickness = {self.thickness:.2e}"
        return text

    def __init__(self, dim: int, E=210000.0, v=0.3, planeStress=True, thickness=1.0):
        """Creates an Isotropic Linear Elastic material.

        Parameters
        ----------
        dim : int
            dimension (e.g 2 or 3)
        E : float|np.ndarray, optional
            Young's modulus
        v : float|np.ndarray, optional
            Poisson's ratio ]-1;0.5]
        planeStress : bool, optional
            uses plane stress assumption, by default True
        thickness : float, optional
            thickness, by default 1.0
        """

        # Checking values
        assert dim in [2,3], "Must be dimension 2 or 3"
        self.__dim = dim
        
        self.E=E
        self.v=v

        _Elas.__init__(self, dim, thickness, planeStress)

    def _Update(self) -> None:
        C, S = self._Behavior(self.dim)
        self.C = C
        self.S = S

    @property
    def E(self) -> Union[float,np.ndarray]:
        """Young's modulus"""
        return self.__E
    
    @E.setter
    def E(self, value):
        self._Test_Sup0(value)
        self.Need_Update()
        self.__E = value

    @property
    def v(self) -> Union[float,np.ndarray]:
        """Poisson's ratio"""
        return self.__v
    
    @v.setter
    def v(self, value: float):
        self._Test_In(value)
        self.Need_Update()
        self.__v = value

    def get_lambda(self):

        E=self.E
        v=self.v
        
        l = E*v/((1+v)*(1-2*v))

        if self.__dim == 2 and self.planeStress:
            l = E*v/(1-v**2)
        
        return l
    
    def get_mu(self):
        """Shear coefficient"""
        
        E=self.E
        v=self.v

        mu = E/(2*(1+v))

        return mu
    
    def get_bulk(self):
        """Bulk modulus"""

        E=self.E
        v=self.v

        mu = self.get_mu()
        l = self.get_lambda()
        
        bulk = l + 2*mu/self.dim        

        return bulk

    def _Behavior(self, dim:int=None):
        """Updates the constitutives laws by updating the C stiffness and S compliance matrices in Kelvin Mandel notation.\n
        
        In 2D:
        -----

        C -> C : Epsilon = Sigma [Sxx Syy sqrt(2)*Sxy]\n
        S -> S : Sigma = Epsilon [Exx Eyy sqrt(2)*Exy]

        In 3D:
        -----

        C -> C : Epsilon = Sigma [Sxx Syy Szz sqrt(2)*Syz sqrt(2)*Sxz sqrt(2)*Sxy]\n
        S -> S : Sigma = Epsilon [Exx Eyy Ezz sqrt(2)*Eyz sqrt(2)*Exz sqrt(2)*Exy]

        """

        if dim == None:
            dim = self.__dim
        else:
            assert dim in [2,3]

        E=self.E
        v=self.v

        mu = self.get_mu()
        l = self.get_lambda()

        dtype = object if True in [isinstance(p, np.ndarray) for p in [E, v]] else float

        if dim == 2:

            # Caution: lambda changes according to 2D simplification.

            cVoigt = np.array([ [l + 2*mu, l, 0],
                                [l, l + 2*mu, 0],
                                [0, 0, mu]], dtype=dtype)

            # if self.contraintesPlanes:
            #     # C = np.array([  [4*(mu+l), 2*l, 0],
            #     #                 [2*l, 4*(mu+l), 0],
            #     #                 [0, 0, 2*mu+l]]) * mu/(2*mu+l)

            #     cVoigt = np.array([ [1, v, 0],
            #                         [v, 1, 0],
            #                         [0, 0, (1-v)/2]]) * E/(1-v**2)
                
            # else:
            #     cVoigt = np.array([ [l + 2*mu, l, 0],
            #                         [l, l + 2*mu, 0],
            #                         [0, 0, mu]])

            #     # C = np.array([  [1, v/(1-v), 0],
            #     #                 [v/(1-v), 1, 0],
            #     #                 [0, 0, (1-2*v)/(2*(1-v))]]) * E*(1-v)/((1+v)*(1-2*v))

        elif dim == 3:
            
            cVoigt = np.array([ [l+2*mu, l, l, 0, 0, 0],
                                [l, l+2*mu, l, 0, 0, 0],
                                [l, l, l+2*mu, 0, 0, 0],
                                [0, 0, 0, mu, 0, 0],
                                [0, 0, 0, 0, mu, 0],
                                [0, 0, 0, 0, 0, mu]], dtype=dtype)
            
        cVoigt = Heterogeneous_Array(cVoigt)
        
        c = KelvinMandel_Matrix(dim, cVoigt)

        s = np.linalg.inv(c)

        return c, s
    
    def Walpole_Decomposition(self) -> tuple[np.ndarray, np.ndarray]:

        c1 = self.get_bulk()
        c2 = self.get_mu()

        Ivect = np.array([1,1,1,0,0,0])
        Isym = np.eye(6)

        E1 = 1/3 * Tensor_Product(Ivect, Ivect)
        E2 = Isym - E1

        if not self.isHeterogeneous:
            C = self.C
            # only test if the material is heterogeneous
            test_C = np.linalg.norm((3*c1*E1  + 2*c2*E2) - C)/np.linalg.norm(C)
            assert test_C <= 1e-12

        ci = np.array([c1, c2])
        Ei = np.array([3*E1, 2*E2])

        return ci, Ei

# ----------------------------------------------
# Transversely isotropic 
# ----------------------------------------------

class Elas_IsotTrans(_Elas):
    """Transversely Isotropic Linear Elastic class."""

    def __str__(self) -> str:
        text = f"{type(self).__name__}:"
        text += f"\nEl = {self.El:.2e}, Et = {self.Et:.2e}, Gl = {self.Gl:.2e}"
        text += f"\nvl = {self.vl}, vt = {self.vt}"
        text += f"\naxis_l = {np.array_str(self.axis_l, precision=3)}"
        text += f"\naxis_t = {np.array_str(self.axis_t, precision=3)}"
        if self.__dim == 2:
            text += f"\nplaneStress = {self.planeStress}"
            text += f"\nthickness = {self.thickness:.2e}"
        return text

    def __init__(self, dim: int, El: float, Et: float, Gl: float,
                 vl: float, vt: float,
                 axis_l=[1,0,0], axis_t=[0,1,0], planeStress=True, thickness=1.0):
        """Creates and Transversely Isotropic Linear Elastic material.\n
        More details Torquato 2002 13.3.2 (iii) http://link.springer.com/10.1007/978-1-4757-6355-3

        Parameters
        ----------
        dim : int
            Dimension of 2D or 3D simulation
        El : float
            Longitudinal Young's modulus 
        Et : float
            Transverse Young's modulus (T, R) plane
        Gl : float
            Longitudinal shear modulus
        vl : float
            Longitudinal Poisson ratio
        vt : float
            Transverse Poisson ratio (T, R) plane
        axis_l : np.ndarray, optional
            Longitudinal axis, by default np.array([1,0,0])
        axis_t : np.ndarray, optional
            Transverse axis, by default np.array([0,1,0])
        planeStress : bool, optional
            uses plane stress assumption, by default True
        thickness : float, optional
            thickness, by default 1.0
        """

        # Checking values
        assert dim in [2,3], "Must be dimension 2 or 3"
        self.__dim = dim

        self.El=El
        self.Et=Et
        self.Gl=Gl
        self.vl=vl
        self.vt=vt

        axis_l = As_Coordinates(axis_l)
        axis_t = As_Coordinates(axis_t)
        assert axis_l.size == 3 and len(axis_l.shape) == 1, 'axis_l must be a 3D vector'
        assert axis_t.size == 3 and len(axis_t.shape) == 1, 'axis_t must be a 3D vector'
        assert axis_l @ axis_t <= 1e-12, 'axis1 and axis2 must be perpendicular'
        self.__axis_l = axis_l
        self.__axis_t = axis_t

        _Elas.__init__(self, dim, thickness, planeStress)

    @property
    def Gt(self) -> Union[float,np.ndarray]:
        """Transverse shear modulus."""
        
        Et = self.Et
        vt = self.vt

        Gt = Et/(2*(1+vt))

        return Gt

    @property
    def El(self) -> Union[float,np.ndarray]:
        """Longitudinal Young's modulus."""
        return self.__El

    @El.setter
    def El(self, value: Union[float,np.ndarray]):
        self._Test_Sup0(value)
        self.Need_Update()
        self.__El = value

    @property
    def Et(self) -> Union[float,np.ndarray]:
        """Transverse Young's modulus."""
        return self.__Et
    
    @Et.setter
    def Et(self, value: Union[float,np.ndarray]):
        self._Test_Sup0(value)
        self.Need_Update()
        self.__Et = value

    @property
    def Gl(self) -> Union[float,np.ndarray]:
        """Longitudinal shear modulus."""
        return self.__Gl

    @Gl.setter
    def Gl(self, value: Union[float,np.ndarray]):
        self._Test_Sup0(value)
        self.Need_Update()
        self.__Gl = value

    @property
    def vl(self) -> Union[float,np.ndarray]:
        """Longitudinal Poisson's ratio."""
        return self.__vl

    @vl.setter
    def vl(self, value: Union[float,np.ndarray]):
        # -1<vt<1
        # -1<vl<0.5
        # Torquato 328
        self._Test_In(value, -1, 1)
        self.Need_Update()
        self.__vl = value
    
    @property
    def vt(self) -> Union[float,np.ndarray]:
        """Transverse Poisson ratio"""
        return self.__vt

    @vt.setter
    def vt(self, value: Union[float,np.ndarray]):
        # -1<vt<1
        # -1<vl<0.5
        # Torquato 328
        self._Test_In(value)
        self.Need_Update()
        self.__vt = value

    @property
    def kt(self) -> Union[float,np.ndarray]:
        # Torquato 2002 13.3.2 (iii)
        El = self.El
        Et = self.Et
        vtt = self.vt
        vtl = self.vl
        kt = El*Et/((2*(1-vtt)*El)-(4*vtl**2*Et))

        return kt
    
    @property
    def axis_l(self) -> np.ndarray:
        """Longitudinal axis"""
        return self.__axis_l.copy()
    
    @property
    def axis_t(self) -> np.ndarray:
        """Transversal axis"""
        return self.__axis_t.copy()
    
    @property
    def _useSameAxis(self) -> bool:
        testAxis_l = np.linalg.norm(self.axis_l-np.array([1,0,0])) <= 1e-12
        testAxis_t = np.linalg.norm(self.axis_t-np.array([0,1,0])) <= 1e-12
        if testAxis_l and testAxis_t:
            return True
        else:
            return False

    def _Update(self) -> None:
        C, S = self._Behavior(self.dim)
        self.C = C
        self.S = S

    def _Behavior(self, dim: int=None, P: np.ndarray=None):
        """Updates the constitutives laws by updating the C stiffness and S compliance matrices in Kelvin Mandel notation.\n
        
        In 2D:
        -----

        C -> C : Epsilon = Sigma [Sxx Syy sqrt(2)*Sxy]\n
        S -> S : Sigma = Epsilon [Exx Eyy sqrt(2)*Exy]

        In 3D:
        -----

        C -> C : Epsilon = Sigma [Sxx Syy Szz sqrt(2)*Syz sqrt(2)*Sxz sqrt(2)*Sxy]\n
        S -> S : Sigma = Epsilon [Exx Eyy Ezz sqrt(2)*Eyz sqrt(2)*Exz sqrt(2)*Exy]

        """

        if dim == None:
            dim = self.__dim
        
        if not isinstance(P, np.ndarray):
            P = Get_Pmat(self.__axis_l, self.__axis_t)

        useSameAxis = self._useSameAxis

        El = self.El
        Et = self.Et
        vt = self.vt
        vl = self.vl
        Gl = self.Gl
        Gt = self.Gt

        kt = self.kt
        
        dtype = object if isinstance(kt, np.ndarray) else float

        # Mandel softness and stiffness matrix in the material base
        # [11, 22, 33, sqrt(2)*23, sqrt(2)*13, sqrt(2)*12]

        material_sM = np.array([[1/El, -vl/El, -vl/El, 0, 0, 0],
                      [-vl/El, 1/Et, -vt/Et, 0, 0, 0],
                      [-vl/El, -vt/Et, 1/Et, 0, 0, 0],
                      [0, 0, 0, 1/(2*Gt), 0, 0],
                      [0, 0, 0, 0, 1/(2*Gl), 0],
                      [0, 0, 0, 0, 0, 1/(2*Gl)]], dtype=dtype)
        
        material_sM = Heterogeneous_Array(material_sM)

        material_cM = np.array([[El+4*vl**2*kt, 2*kt*vl, 2*kt*vl, 0, 0, 0],
                      [2*kt*vl, kt+Gt, kt-Gt, 0, 0, 0],
                      [2*kt*vl, kt-Gt, kt+Gt, 0, 0, 0],
                      [0, 0, 0, 2*Gt, 0, 0],
                      [0, 0, 0, 0, 2*Gl, 0],
                      [0, 0, 0, 0, 0, 2*Gl]], dtype=dtype)
        
        material_cM = Heterogeneous_Array(material_cM)

<<<<<<< HEAD
        # # Verify that S = C^-1
        # assert np.linalg.norm(material_sM - np.linalg.inv(material_cM)) < 1e-10
        # # Verify that C = S^-1
=======
        # # checks that S = C^-1
        # assert np.linalg.norm(material_sM - np.linalg.inv(material_cM)) < 1e-10
        # # checks that C = S^-1
>>>>>>> aa759dcf
        # assert np.linalg.norm(material_cM - np.linalg.inv(material_sM)) < 1e-10

        # Performs a base change to orient the material in space
        global_sM = Apply_Pmat(P, material_sM)
        global_cM = Apply_Pmat(P, material_cM)
        
        # checks that if the axes does not change, the same behavior law is obtained
        test_diff_c = global_cM - material_cM
        if useSameAxis: assert(np.linalg.norm(test_diff_c)<1e-12)

        # checks that if the axes does not change, the same behavior law is obtained
        test_diff_s = global_sM - material_sM
        if useSameAxis: assert np.linalg.norm(test_diff_s) < 1e-12
        
        c = global_cM
        s = global_sM

        if dim == 2:
            x = np.array([0,1,5])

            shape = c.shape
            
            if self.planeStress == True:
                if len(shape) == 2:
                    s = global_sM[x,:][:,x]
                elif len(shape) == 3:
                    s = global_sM[:,x,:][:,:,x]
                elif len(shape) == 4:
                    s = global_sM[:,:,x,:][:,:,:,x]
                    
                c = np.linalg.inv(s)
            else:                
                if len(shape) == 2:
                    c = global_cM[x,:][:,x]
                elif len(shape) == 3:
                    c = global_cM[:,x,:][:,:,x]
                elif len(shape) == 4:
                    c = global_cM[:,:,x,:][:,:,:,x]
                
                s = np.linalg.inv(c)

                # testS = np.linalg.norm(s-s2)/np.linalg.norm(s2)            
        
        return c, s

    def Walpole_Decomposition(self) -> tuple[np.ndarray, np.ndarray]:

        El = self.El
        Et = self.Et
        Gl = self.Gl
        vl = self.vl
        kt = self.kt
        Gt = self.Gt

        c1 = El + 4*vl**2*kt
        c2 = 2*kt
        c3 = 2*np.sqrt(2)*kt*vl
        c4 = 2*Gt
        c5 = 2*Gl

        n = self.axis_l
        p = Tensor_Product(n,n)
        q = np.eye(3) - p
        
        E1 = Project_Kelvin(Tensor_Product(p,p))
        E2 = Project_Kelvin(1/2 * Tensor_Product(q,q))
        E3 = Project_Kelvin(1/np.sqrt(2) * Tensor_Product(p,q))
        E4 = Project_Kelvin(1/np.sqrt(2) * Tensor_Product(q,p))
        E5 = Project_Kelvin(Tensor_Product(q,q,True) - 1/2*Tensor_Product(q,q))
        I = Project_Kelvin(Tensor_Product(np.eye(3),np.eye(3),True))
        E6 = I - E1 - E2 - E5

        if not self.isHeterogeneous:
            P = Get_Pmat(self.axis_l, self.axis_t)
            C, S = self._Behavior(3, P)
            # only test if the material is heterogeneous
            diff_C = C - (c1*E1 + c2*E2 + c3*(E3+E4) + c4*E5 + c5*E6)
            test_C = np.linalg.norm(diff_C)/np.linalg.norm(C)
            assert test_C <= 1e-12

        ci = np.array([c1, c2, c3, c4, c5])
        Ei = np.array([E1, E2, E3+E4, E5, E6])

        return ci, Ei

# ----------------------------------------------
# Anisotropic
# ----------------------------------------------

class Elas_Anisot(_Elas):
    """Anisotropic Linear Elastic class."""
    
    def __str__(self) -> str:
        text = f"\n{type(self).__name__}):"
        text += f"\n{self.C}"
        text += f"\naxis1 = {np.array_str(self.__axis1, precision=3)}"
        text += f"\naxis2 = {np.array_str(self.__axis2, precision=3)}"
        if self.__dim == 2:
            text += f"\nplaneStress = {self.planeStress}"
            text += f"\nthickness = {self.thickness:.2e}"
        return text

    def __init__(self, dim: int, C: np.ndarray, useVoigtNotation:bool, axis1: np.ndarray=(1,0,0), axis2: np.ndarray=(0,1,0), thickness=1.0):
        """Creates an Anisotropic Linear Elastic class.

        Parameters
        ----------
        dim : int
            dimension
        C : np.ndarray
            stiffness matrix in anisotropy basis
        useVoigtNotation : bool
            behavior law uses voigt notation
        axis1 : np.ndarray, optional
            axis1 vector, by default (1,0,0)
        axis2 : np.ndarray
            axis2 vector, by default (0,1,0)
        thickness: float, optional
            material thickness, by default 1.0

        Returns
        -------
        Elas_Anisot
            Anisotropic behavior law
        """

        # Checking values
        assert dim in [2,3], "Must be dimension 2 or 3"
        self.__dim = dim

        axis1 = As_Coordinates(axis1)
        axis2 = As_Coordinates(axis2)
        assert axis1.size == 3 and len(axis1.shape) == 1, 'axis1 must be a 3D vector'
        assert axis2.size == 3 and len(axis2.shape) == 1, 'axis2 must be a 3D vector'
        assert axis1 @ axis2 <= 1e-12, 'axis1 and axis2 must be perpendicular'
        self.__axis1 = axis1
        self.__axis2 = axis2

        # here planeStress is set to False because we just know the C matrix
        _Elas.__init__(self, dim, thickness, False)

        self.Set_C(C, useVoigtNotation)

    def _Update(self) -> None:
        # doesn't do anything here, because we use Set_C to update the laws.
        return super()._Update()

    def Set_C(self, C: np.ndarray, useVoigtNotation=True, update_S=True):
        """Updates the constitutives laws by updating the C stiffness and S compliance matrices in Kelvin Mandel notation.\n

        Parameters
        ----------
        C : np.ndarray
           Stifness matrix (Lamé's law)
        useVoigtNotation : bool, optional
            uses Kevin Mandel's notation, by default True
        update_S : bool, optional
            updates the compliance matrix (Hooke's law), by default True
        """

        self.Need_Update()
        
        C_mandelP = self._Behavior(C, useVoigtNotation)
        self.C = C_mandelP
        
        if update_S:
            S_mandelP = np.linalg.inv(C_mandelP)
            self.S = S_mandelP
    
    def _Behavior(self, C: np.ndarray, useVoigtNotation: bool) -> np.ndarray:

        shape = C.shape
        assert (shape[-2], shape[-1]) in [(3,3), (6,6)], 'C must be a (3,3) or (6,6) matrix'        
        dim = 3 if C.shape[-1] == 6 else 2
        testSym = np.linalg.norm(C.T - C)/np.linalg.norm(C)
        assert testSym <= 1e-12, "The matrix is not symmetrical."

        if useVoigtNotation:
            C_mandel = KelvinMandel_Matrix(dim, C)
        else:
            C_mandel = C.copy()

        # sets to 3D
        idx = np.array([0,1,5])
        if dim == 2:
            if len(shape)==2:
                C_mandel_global = np.zeros((6,6))
                for i, I in enumerate(idx):
                    for j, J in enumerate(idx):
                        C_mandel_global[I,J] = C_mandel[i,j]
            if len(shape)==3:
                C_mandel_global = np.zeros((shape[0],6,6))
                for i, I in enumerate(idx):
                    for j, J in enumerate(idx):
                        C_mandel_global[:,I,J] = C_mandel[:,i,j]
            elif len(shape)==4:
                C_mandel_global = np.zeros((shape[0],shape[1],6,6))
                for i, I in enumerate(idx):
                    for j, J in enumerate(idx):
                        C_mandel_global[:,:,I,J] = C_mandel[:,:,i,j]
        else:
            C_mandel_global = C
        
        P = Get_Pmat(self.__axis1, self.__axis2)

        C_mandelP_global = Apply_Pmat(P, C_mandel_global)

        if self.__dim == 2:
            if len(shape)==2:
                C_mandelP = C_mandelP_global[idx,:][:,idx]
            if len(shape)==3:
                C_mandelP = C_mandelP_global[:,idx,:][:,:,idx]
            elif len(shape)==4:
                C_mandelP = C_mandelP_global[:,:,idx,:][:,:,:,idx]
            
        else:
            C_mandelP = C_mandelP_global

        return C_mandelP
    
    @property
    def axis1(self) -> np.ndarray:
        """axis1 vector"""
        return self.__axis1.copy()
    
    @property
    def axis2(self) -> np.ndarray:
        """axis2 vector"""
        return self.__axis2.copy()
    
    def Walpole_Decomposition(self) -> tuple[np.ndarray, np.ndarray]:
        return super().Walpole_Decomposition()<|MERGE_RESOLUTION|>--- conflicted
+++ resolved
@@ -567,15 +567,9 @@
         
         material_cM = Heterogeneous_Array(material_cM)
 
-<<<<<<< HEAD
-        # # Verify that S = C^-1
-        # assert np.linalg.norm(material_sM - np.linalg.inv(material_cM)) < 1e-10
-        # # Verify that C = S^-1
-=======
         # # checks that S = C^-1
         # assert np.linalg.norm(material_sM - np.linalg.inv(material_cM)) < 1e-10
         # # checks that C = S^-1
->>>>>>> aa759dcf
         # assert np.linalg.norm(material_cM - np.linalg.inv(material_sM)) < 1e-10
 
         # Performs a base change to orient the material in space
